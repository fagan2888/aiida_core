# Requirements for core AiiDA functionalities
install_requires = [
    'pip==9.0.1',
<<<<<<< HEAD
    'setuptools<=33.1.0',
=======
#    'setuptools==34.1.0',
>>>>>>> 7b3b3c31
    'wheel==0.29.0',
    'python-dateutil==2.6.0',
    'python-mimeparse==0.1.4',
    'django==1.7.4',  # upgrade to Django 1.9 does prevent AiiDA functioning
    'django_extensions==1.5',
    'tzlocal==1.3',
    'pytz==2014.10',
    'django-celery==3.1.16',
    'celery==3.1.17',
    'billiard==3.3.0.19',
    'anyjson==0.3.3',
    'supervisor==3.1.3',
    'meld3==1.0.0',
    'numpy==1.12.0',
    'plumpy==0.7.6',
    'SQLAlchemy==1.0.12',  # upgrade to SQLalchemy 1.1.5 does break tests
    'SQLAlchemy-Utils==0.31.2',
    'ujson==1.35',
    'enum34==1.1.2',
    'voluptuous==0.8.11',
    'aldjemy==0.6.0',
    'passlib==1.7.1',
    'validate_email==1.3',
    'click==6.7',
    'click-plugins',
    'click-completion',
    'click-spinner',
    'tabulate==0.7.5',
    'ete3==3.0.0b35',
    'uritools==1.0.2',
    'psycopg2==2.6.1',
    'amqp==1.4.9',
    # Requirements for ssh transport
    'paramiko==1.15.2',
    'ecdsa==0.13',
    'pycrypto==2.6.1',
    # Requirements for verdi shell (version of ipython non enforced, because
    # there are people who still prefer version 4 rather than the latest)
    'ipython',
]

extras_require = {
    # Requirements for ssh transport with authentification through Kerberos
    # token
    # N. B.: you need to install first libffi and MIT kerberos GSSAPI including header files.
    # E.g. for Ubuntu 14.04: sudo apt-get install libffi-dev libkrb5-dev
    'ssh_kerberos': [
        'pyasn1==0.1.9',
        'python-gssapi==0.6.4',
    ],
    # Requirements for RESTful API
    'REST': [
        'flask==0.10.1',
        'flask_restful==0.3.5',
        'flask-cors==3.0.1',
        'pyparsing==2.1.10',
        'pattern==2.6',
        'Flask-SqlAlchemy==2.1',
        'SQLAlchemy-migrate==0.10.0',
        'marshmallow-sqlalchemy==0.10.0',
        'flask-marshmallow==0.7.0',
        'itsdangerous==0.24',
        'flask-httpauth==3.2.0',
        'flask-cache==0.13.1',
        'python-memcached==1.58',
    ],
    # Requirements to buiilding documentation
    'docs': [
        'Sphinx==1.5.2',
        'pygments==2.2.0',
        'docutils==0.13.1',
        'jinja2==2.9.5',
        'markupsafe==0.23',
        # Required by readthedocs
        'sphinx_rtd_theme==0.1.9',
    ],
    # Requirements for non-core funciontalities that rely on external atomic
    # manipulation/processing software
    'atomic_tools': [
        'pyspglib',
        # support for symmetry detection in aiida.orm.data.structure. Has no
        # easily accessible version number
        'pymatgen==4.5.3',  # support for NWChem I/O
        'ase==3.12.0',  # support for crystal structure manipulation
        'PyMySQL==0.7.9',  # required by ICSD tools
        'PyCifRW==3.6.2.1',
        # support for the AiiDA CifData class. Update to version 4 ddoes
        # break tests
    ],
    # Requirements for advanced plotting features
    # N.B. requires vtk to be installed
    'advanced_plotting': [
        'mayavi==4.5.0',
    ],
    # Requirements for sqlite (anyway, do not use sqlite for production)
    'sqlite': [
        'pysqlite==2.6.3',
    ]
}
<|MERGE_RESOLUTION|>--- conflicted
+++ resolved
@@ -1,11 +1,7 @@
 # Requirements for core AiiDA functionalities
 install_requires = [
     'pip==9.0.1',
-<<<<<<< HEAD
     'setuptools<=33.1.0',
-=======
-#    'setuptools==34.1.0',
->>>>>>> 7b3b3c31
     'wheel==0.29.0',
     'python-dateutil==2.6.0',
     'python-mimeparse==0.1.4',
