# -*- coding: utf-8 -*-
###########################################################################
# Copyright (c), The AiiDA team. All rights reserved.                     #
# This file is part of the AiiDA code.                                    #
#                                                                         #
# The code is hosted on GitHub at https://github.com/aiidateam/aiida_core #
# For further information on the license, see the LICENSE.txt file        #
# For further information please visit http://www.aiida.net               #
###########################################################################
"""
This file contains the main routines to submit, check and retrieve calculation
results. These are general and contain only the main logic; where appropriate,
the routines make reference to the suitable plugins for all
plugin-specific operations.
"""
<<<<<<< HEAD
=======
import os
from backports import tempfile

from aiida.backends.utils import get_authinfo
>>>>>>> f759d141
from aiida.common.datastructures import calc_states
from aiida.scheduler.datastructures import job_states
from aiida.common.exceptions import (
    NotExistent,
    ConfigurationError,
    ModificationNotAllowed,
)
from aiida.common import aiidalogger
from aiida.common.folders import SandboxFolder
from aiida.common.links import LinkType
from aiida.orm import load_node
from aiida.orm import DataFactory
from aiida.orm.data.folder import FolderData
from aiida.common.log import get_dblogger_extra


execlogger = aiidalogger.getChild('execmanager')


def update_running_calcs_status(authinfo):
    """
    Update the states of calculations in WITHSCHEDULER status belonging
    to user and machine as defined by the AuthInfo object

    :param authinfo: a AuthInfo instance
    """
    from aiida.orm import JobCalculation, Computer
    from aiida.scheduler.datastructures import JobInfo
    from aiida.common.log import get_dblogger_extra
    from aiida.backends.utils import QueryFactory

    if not authinfo.enabled:
        return

    execlogger.debug(
        "Updating running calc status for user {} "
        "and machine {}".format(
            authinfo.user.email, authinfo.computer.name)
    )

    # This will be returned to the caller
    computed = []

    qmanager = QueryFactory()()
    calcs_to_inquire = qmanager.query_jobcalculations_by_computer_user_state(
        state=calc_states.WITHSCHEDULER,
        computer=authinfo.computer.dbcomputer,
        user=authinfo.user.dbuser
    )
    # I avoid to open an ssh connection if there are
    # no calcs with state WITHSCHEDULER
    if not len(calcs_to_inquire):
        return computed

    # NOTE: no further check is done that machine and
    # aiidauser are correct for each job in calcs
    scheduler = authinfo.computer.get_scheduler()
    transport = authinfo.get_transport()

    # Open connection
    with transport:
        scheduler.set_transport(transport)
        # TODO: Check if we are ok with filtering by job (to make this work,
        # I had to remove the check on the retval for getJobs,
        # because if the job has computed and is not in the output of
        # qstat, it gives a nonzero retval)

        # TODO: catch SchedulerError exception and do something
        # sensible (at least, skip this computer but continue with
        # following ones, and set a counter; set calculations to
        # UNKNOWN after a while?
        if scheduler.get_feature('can_query_by_user'):
            found_jobs = scheduler.getJobs(user="$USER", as_dict=True)
        else:
            jobids_to_inquire = [str(job.get_job_id()) for job in calcs_to_inquire]
            found_jobs = scheduler.getJobs(jobs=jobids_to_inquire, as_dict=True)

        # Update the status of jobs
        for job in calcs_to_inquire:
            logger_extra = get_dblogger_extra(job)

            job_id = job.get_job_id()
            if job_id is None:
                execlogger.error(
                    "JobCalculation {} is WITHSCHEDULER "
                    "but no job id was found!".format(job.pk), extra=logger_extra)
                continue

            job_info = found_jobs.get(job_id, None)
            if _update_job_calc(job, scheduler, job_info):
                computed.append(job)

    return computed

def update_job(job, scheduler=None):
    """

    :param scheduler: The (optional) scheduler associated with the job, if
        it is not supplied an attempt to get it will be made but this is
        somewhat expensive so ideally the client will pass it in.

    preconditions if scheduler passed:
    * scheduler == job.get_computer().get_scheduler()
    * scheduler._transport is not None

    :param job: The job calculation to update
    :return: True if the job has is 'computed', False otherwise
    :rtype: bool
    """
    from aiida.orm.authinfo import AuthInfo
    job_id = job.get_job_id()
    if job_id is None:
        execlogger.error(
            "JobCalculation {} is WITHSCHEDULER "
            "but no job id was found!".format(job.pk), extra=get_dblogger_extra(job))
        return False

    if scheduler is None:
        scheduler = job.get_computer().get_scheduler()
        authinfo = AuthInfo.get(computer=job.get_computer(), user=job.get_user())
        transport = authinfo.get_transport()
        scheduler.set_transport()
    else:
        # This will raise if the scheduler doesn't have a transport
        transport = scheduler.transport

    # Keep transport open for the duration
    with transport:
        job_info = scheduler.getJobs(jobs=[job_id], as_dict=True).get(job_id, None)
        return _update_job_calc(job, scheduler, job_info)

    return computed

def update_job_calc_from_job_info(calc, job_info):
    """
    Updates the job info for a JobCalculation using job information
    as obtained from the scheduler.

    :param calc: The job calculation
    :param job_info: the information returned by the scheduler for this job
    :return: True if the job state is DONE, False otherwise
    :rtype: bool
    """
    calc._set_scheduler_state(job_info.job_state)
    calc._set_last_jobinfo(job_info)

    return job_info.job_state in job_states.DONE


def update_job_calc_from_detailed_job_info(calc, detailed_job_info):
    """
    Updates the detailed job info for a JobCalculation as obtained from
    the scheduler

    :param calc: The job calculation
    :param detailed_job_info: the detailed information as returned by the
        scheduler for this job
    """
    from aiida.scheduler.datastructures import JobInfo

    last_jobinfo = calc._get_last_jobinfo()
    if last_jobinfo is None:
        last_jobinfo = JobInfo()
        last_jobinfo.job_id = calc.get_job_id()
        last_jobinfo.job_state = job_states.DONE

    last_jobinfo.detailedJobinfo = detailed_job_info
    calc._set_last_jobinfo(last_jobinfo)


# region Daemon tasks
def retrieve_jobs():
    from aiida.orm.authinfo import AuthInfo
    from aiida.backends.utils import QueryFactory

    qmanager = QueryFactory()()
    # I create a unique set of pairs (computer, aiidauser)
    computers_users_to_check = qmanager.query_jobcalculations_by_computer_user_state(
        state=calc_states.COMPUTED,
        only_computer_user_pairs=True,
        only_enabled=True
    )

    # I create a unique set of pairs (computer, aiidauser)
    # ~ computers_users_to_check = list(
    # ~ JobCalculation._get_all_with_state(
    # ~ state=calc_states.COMPUTED,
    # ~ only_computer_user_pairs=True,
    # ~ only_enabled=True)
    # ~ )

    for computer, aiidauser in computers_users_to_check:
        execlogger.debug("({},{}) pair to check".format(
            aiidauser.email, computer.name))
        try:
            authinfo = AuthInfo.get(computer=computer, user=aiidauser)
            retrieve_computed_for_authinfo(authinfo)
        except Exception as e:
            msg = ("Error while retrieving calculation status for "
                   "aiidauser={} on computer={}, "
                   "error type is {}, error message: {}".format(
                aiidauser.email,
                computer.name,
                e.__class__.__name__, e.message))
            execlogger.error(msg)
            # Continue with next computer
            continue


def update_jobs():
    """
    calls an update for each set of pairs (machine, aiidauser)
    """
    from aiida.orm.authinfo import AuthInfo
    from aiida.backends.utils import QueryFactory

    qmanager = QueryFactory()()
    # I create a unique set of pairs (computer, aiidauser)
    computers_users_to_check = qmanager.query_jobcalculations_by_computer_user_state(
        state=calc_states.WITHSCHEDULER,
        only_computer_user_pairs=True,
        only_enabled=True
    )

    for computer, aiidauser in computers_users_to_check:
        execlogger.debug(
            "({},{}) pair to check".format(aiidauser.email, computer.name)
        )

        try:
            authinfo = AuthInfo.get(computer=computer, user=aiidauser)
            computed_calcs = update_running_calcs_status(authinfo)
        except Exception as e:
            msg = ("Error while updating calculation status "
                   "for aiidauser={} on computer={}, "
                   "error type is {}, error message: {}".format(
                aiidauser.email,
                computer.name,
                e.__class__.__name__, e.message))
            execlogger.error(msg)
            # Continue with next computer
            continue


def submit_jobs():
    """
    Submit all jobs in the TOSUBMIT state.
    """
    from aiida.orm.authinfo import AuthInfo
    from aiida.orm import JobCalculation, Computer, User
    from aiida.common.log import get_dblogger_extra
    from aiida.backends.utils import QueryFactory

    qmanager = QueryFactory()()
    # I create a unique set of pairs (computer, aiidauser)
    computers_users_to_check = qmanager.query_jobcalculations_by_computer_user_state(
        state=calc_states.TOSUBMIT,
        only_computer_user_pairs=True,
        only_enabled=True
    )

    for computer, aiidauser in computers_users_to_check:

        execlogger.error("({},{}) pair to submit".format(
            aiidauser.email, computer.name))

        try:
            try:
                authinfo = AuthInfo.get(computer=computer, user=aiidauser)
            except NotExistent:
                # TODO!!
                # Put each calculation in the SUBMISSIONFAILED state because
                # I do not have AuthInfo to submit them
                calcs_to_inquire = qmanager.query_jobcalculations_by_computer_user_state(
                    state=calc_states.TOSUBMIT,
                    computer=computer, user=aiidauser
                )
                # ~ calcs_to_inquire = JobCalculation._get_all_with_state(
                # ~ state=calc_states.TOSUBMIT,
                # ~ computer=computer, user=aiidauser)
                for calc in calcs_to_inquire:
                    try:
                        calc._set_state(calc_states.SUBMISSIONFAILED)
                    except ModificationNotAllowed:
                        # Someone already set it, just skip
                        pass
                    logger_extra = get_dblogger_extra(calc)
                    execlogger.error("Submission of calc {} failed, "
                                     "computer pk= {} ({}) is not configured "
                                     "for aiidauser {}".format(
                        calc.pk, computer.pk, computer.get_name(),
                        aiidauser.email),
                        extra=logger_extra)
                # Go to the next (dbcomputer,aiidauser) pair
                continue

            submitted_calcs = submit_jobs_with_authinfo(authinfo)
        except Exception as e:
            import traceback

            msg = ("Error while submitting jobs "
                   "for aiidauser={} on computer={}, "
                   "error type is {}, traceback: {}".format(
                aiidauser.email,
                computer.name,
                e.__class__.__name__, traceback.format_exc()))
            execlogger.error(msg)
            # Continue with next computer
            continue


# endregion


def submit_jobs_with_authinfo(authinfo):
    """
    Submit jobs in TOSUBMIT status belonging
    to user and machine as defined by the AuthInfo object.

    :param authinfo: a AuthInfo object
    """
    from aiida.orm import JobCalculation
    from aiida.common.log import get_dblogger_extra

    from aiida.backends.utils import QueryFactory



    if not authinfo.enabled:
        return

    execlogger.debug("Submitting jobs for user {} "
                     "and machine {}".format(
        authinfo.user.email, authinfo.computer.name))

    qmanager = QueryFactory()()
    # I create a unique set of pairs (computer, aiidauser)
    calcs_to_inquire = qmanager.query_jobcalculations_by_computer_user_state(
            state=calc_states.TOSUBMIT,
        computer=authinfo.computer.dbcomputer,
        user=authinfo.user.dbuser)


    # I avoid to open an ssh connection if there are
    # no calcs with state WITHSCHEDULER
    if len(calcs_to_inquire):
        # Open connection
        try:
            # I do it here so that the transport is opened only once per computer
            with authinfo.get_transport() as t:
                for c in calcs_to_inquire:
                    logger_extra = get_dblogger_extra(c)
                    t._set_logger_extra(logger_extra)

                    try:
                        submit_calc(calc=c, authinfo=authinfo, transport=t)
                    except Exception as e:
                        # TODO: implement a counter, after N retrials
                        # set it to a status that
                        # requires the user intervention
                        execlogger.warning("There was an exception for "
                                           "calculation {} ({}): {}".format(
                            c.pk, e.__class__.__name__, e.message))
                        # I just proceed to the next calculation
                        continue
        # Catch exceptions also at this level (this happens only if there is
        # a problem opening the transport in the 'with t' statement,
        # because any other exception is caught and skipped above
        except Exception as e:
            import traceback
            from aiida.common.log import get_dblogger_extra

            for calc in calcs_to_inquire:
                logger_extra = get_dblogger_extra(calc)
                try:
                    calc._set_state(calc_states.SUBMISSIONFAILED)
                except ModificationNotAllowed:
                    # Someone already set it, just skip
                    pass

                execlogger.error("Submission of calc {} failed, check also the "
                                 "log file! Traceback: {}".format(calc.pk,
                                                                  traceback.format_exc()),
                                 extra=logger_extra)
            raise


def submit_calc(calc, authinfo, transport=None):
    """
    Submit a calculation

    :note: if no transport is passed, a new transport is opened and then
        closed within this function. If you want to use an already opened
        transport, pass it as further parameter. In this case, the transport
        has to be already open, and must coincide with the transport of the
        the computer defined by the authinfo.

    :param calc: the calculation to submit
        (an instance of the aiida.orm.JobCalculation class)
    :param authinfo: the AuthInfo object for this calculation.
    :param transport: if passed, must be an already opened transport. No checks
        are done on the consistency of the given transport with the transport
        of the computer defined in the AuthInfo.
    """
    from aiida.orm import Code, Computer
    from aiida.common.folders import SandboxFolder
    from aiida.common.exceptions import InputValidationError
    from aiida.orm.data.remote import RemoteData
    from aiida.common.log import get_dblogger_extra

    if not authinfo.enabled:
        return

    logger_extra = get_dblogger_extra(calc)

    if transport is None:
        t = authinfo.get_transport()
        must_open_t = True
    else:
        t = transport
        must_open_t = False

    t._set_logger_extra(logger_extra)

    if calc._has_cached_links():
        raise ValueError("Cannot submit calculation {} because it has "
                         "cached input links! If you "
                         "just want to test the submission, use the "
                         "test_submit() method, otherwise store all links"
                         "first".format(calc.pk))

    # Double check, in the case the calculation was 'killed' (and therefore
    # put in the 'FAILED' state) in the meantime
    # Do it as near as possible to the state change below (it would be
    # even better to do it with some sort of transaction)
    if calc.get_state() != calc_states.TOSUBMIT:
        raise ValueError("Can only submit calculations with state=TOSUBMIT! "
                         "(state of calc {} is {} instead)".format(calc.pk,
                                                                   calc.get_state()))
    # I start to submit the calculation: I set the state
    try:
        calc._set_state(calc_states.SUBMITTING)
    except ModificationNotAllowed:
        raise ValueError("The calculation has already been submitted by "
                         "someone else!")

    try:
        if must_open_t:
            t.open()

        s = authinfo.computer.get_scheduler()
        s.set_transport(t)

        computer = calc.get_computer()

        with SandboxFolder() as folder:
            calcinfo, script_filename = calc._presubmit(
                folder, use_unstored_links=False)

            codes_info = calcinfo.codes_info
            input_codes = [load_node(_.code_uuid, parent_class=Code)
                           for _ in codes_info]

            for code in input_codes:
                if not code.can_run_on(computer):
                    raise InputValidationError(
                        "The selected code {} for calculation "
                        "{} cannot run on computer {}".
                            format(code.pk, calc.pk, computer.name))

            # After this call, no modifications to the folder should be done
            calc._store_raw_input_folder(folder.abspath)

            # NOTE: some logic is partially replicated in the 'test_submit'
            # method of JobCalculation. If major logic changes are done
            # here, make sure to update also the test_submit routine
            remote_user = t.whoami()
            # TODO Doc: {username} field
            # TODO: if something is changed here, fix also 'verdi computer test'
            remote_working_directory = authinfo.get_workdir().format(
                username=remote_user)
            if not remote_working_directory.strip():
                raise ConfigurationError(
                    "[submission of calc {}] "
                    "No remote_working_directory configured for computer "
                    "'{}'".format(calc.pk, computer.name))

            # If it already exists, no exception is raised
            try:
                t.chdir(remote_working_directory)
            except IOError:
                execlogger.debug(
                    "[submission of calc {}] "
                    "Unable to chdir in {}, trying to create it".
                        format(calc.pk, remote_working_directory),
                    extra=logger_extra)
                try:
                    t.makedirs(remote_working_directory)
                    t.chdir(remote_working_directory)
                except (IOError, OSError) as e:
                    raise ConfigurationError(
                        "[submission of calc {}] "
                        "Unable to create the remote directory {} on "
                        "computer '{}': {}".
                            format(calc.pk, remote_working_directory, computer.name,
                                   e.message))
            # Store remotely with sharding (here is where we choose
            # the folder structure of remote jobs; then I store this
            # in the calculation properties using _set_remote_dir
            # and I do not have to know the logic, but I just need to
            # read the absolute path from the calculation properties.
            t.mkdir(calcinfo.uuid[:2], ignore_existing=True)
            t.chdir(calcinfo.uuid[:2])
            t.mkdir(calcinfo.uuid[2:4], ignore_existing=True)
            t.chdir(calcinfo.uuid[2:4])
            t.mkdir(calcinfo.uuid[4:])
            t.chdir(calcinfo.uuid[4:])
            workdir = t.getcwd()
            # I store the workdir of the calculation for later file
            # retrieval
            calc._set_remote_workdir(workdir)

            # I first create the code files, so that the code can put
            # default files to be overwritten by the plugin itself.
            # Still, beware! The code file itself could be overwritten...
            # But I checked for this earlier.
            for code in input_codes:
                if code.is_local():
                    # Note: this will possibly overwrite files
                    for f in code.get_folder_list():
                        t.put(code.get_abs_path(f), f)
                    t.chmod(code.get_local_executable(), 0755)  # rwxr-xr-x

            # copy all files, recursively with folders
            for f in folder.get_content_list():
                execlogger.debug("[submission of calc {}] "
                                 "copying file/folder {}...".format(calc.pk, f),
                                 extra=logger_extra)
                t.put(folder.get_abs_path(f), f)

            # local_copy_list is a list of tuples,
            # each with (src_abs_path, dest_rel_path)
            # NOTE: validation of these lists are done
            # inside calc._presubmit()
            local_copy_list = calcinfo.local_copy_list
            remote_copy_list = calcinfo.remote_copy_list
            remote_symlink_list = calcinfo.remote_symlink_list

            if local_copy_list is not None:
                for src_abs_path, dest_rel_path in local_copy_list:
                    execlogger.debug("[submission of calc {}] "
                                     "copying local file/folder to {}".format(
                        calc.pk, dest_rel_path),
                        extra=logger_extra)
                    t.put(src_abs_path, dest_rel_path)

            if remote_copy_list is not None:
                for (remote_computer_uuid, remote_abs_path,
                     dest_rel_path) in remote_copy_list:
                    if remote_computer_uuid == computer.uuid:
                        execlogger.debug("[submission of calc {}] "
                                         "copying {} remotely, directly on the machine "
                                         "{}".format(calc.pk, dest_rel_path, computer.name))
                        try:
                            t.copy(remote_abs_path, dest_rel_path)
                        except (IOError, OSError):
                            execlogger.warning("[submission of calc {}] "
                                               "Unable to copy remote resource from {} to {}! "
                                               "Stopping.".format(calc.pk,
                                                                  remote_abs_path, dest_rel_path),
                                               extra=logger_extra)
                            raise
                    else:
                        # TODO: implement copy between two different
                        # machines!
                        raise NotImplementedError(
                            "[presubmission of calc {}] "
                            "Remote copy between two different machines is "
                            "not implemented yet".format(calc.pk))

            if remote_symlink_list is not None:
                for (remote_computer_uuid, remote_abs_path,
                     dest_rel_path) in remote_symlink_list:
                    if remote_computer_uuid == computer.uuid:
                        execlogger.debug("[submission of calc {}] "
                                         "copying {} remotely, directly on the machine "
                                         "{}".format(calc.pk, dest_rel_path, computer.name))
                        try:
                            t.symlink(remote_abs_path, dest_rel_path)
                        except (IOError, OSError):
                            execlogger.warning("[submission of calc {}] "
                                               "Unable to create remote symlink from {} to {}! "
                                               "Stopping.".format(calc.pk,
                                                                  remote_abs_path, dest_rel_path),
                                               extra=logger_extra)
                            raise
                    else:
                        raise IOError("It is not possible to create a symlink "
                                      "between two different machines for "
                                      "calculation {}".format(calc.pk))

            remotedata = RemoteData(computer=computer, remote_path=workdir)
            remotedata.add_link_from(calc, label='remote_folder',
                                     link_type=LinkType.CREATE)
            remotedata.store()

            job_id = s.submit_from_script(t.getcwd(), script_filename)
            calc._set_job_id(job_id)
            # This should always be possible, because we should be
            # the only ones submitting this calculations,
            # so I do not check the ModificationNotAllowed
            calc._set_state(calc_states.WITHSCHEDULER)
            ## I do not set the state to queued; in this way, if the
            ## daemon is down, the user sees '(unknown)' as last state
            ## and understands that the daemon is not running.
            # if job_tmpl.submit_as_hold:
            #    calc._set_scheduler_state(job_states.QUEUED_HELD)
            # else:
            #    calc._set_scheduler_state(job_states.QUEUED)

            execlogger.debug("submitted calculation {} on {} with "
                             "jobid {}".format(calc.pk, computer.name, job_id),
                             extra=logger_extra)

    except Exception as e:
        import traceback

        _set_state_noraise(calc, calc_states.SUBMISSIONFAILED)

        execlogger.error("Submission of calc {} failed, check also the "
                         "log file! Traceback: {}".format(calc.pk,
                                                          traceback.format_exc()),
                         extra=logger_extra)
        raise
    finally:
        # close the transport, but only if it was opened within this function
        if must_open_t:
            t.close()


def retrieve_computed_for_authinfo(authinfo):
    from aiida.orm import JobCalculation
    from aiida.common.folders import SandboxFolder
    from aiida.orm.data.folder import FolderData
    from aiida.common.log import get_dblogger_extra
    from aiida.orm import DataFactory

    from aiida.backends.utils import QueryFactory

    import os

    if not authinfo.enabled:
        return

    qmanager = QueryFactory()()
    # I create a unique set of pairs (computer, aiidauser)
    calcs_to_retrieve = qmanager.query_jobcalculations_by_computer_user_state(
        state=calc_states.COMPUTED,
        computer=authinfo.computer.dbcomputer,
        user=authinfo.user.dbuser)


    retrieved = []

    # I avoid to open an ssh connection if there are no
    # calcs with state not COMPUTED
    if len(calcs_to_retrieve):

        # Open connection
        with authinfo.get_transport() as transport:
            for calc in calcs_to_retrieve:
                if retrieve_and_parse(calc, transport):
                    retrieved.append(calc)

    return retrieved

def retrieve_and_parse(calc, transport=None):
    from aiida.orm.authinfo import AuthInfo

    if transport is None:
        authinfo = AuthInfo.get(computer=calc.get_computer(), user=calc.get_user())
        transport = authinfo.get_transport()

    logger_extra = get_dblogger_extra(calc)
    transport._set_logger_extra(logger_extra)

    with tempfile.TemporaryDirectory() as retrieved_temporary_folder:

        try:
            retrieve_all(calc, transport, retrieved_temporary_folder, logger_extra)
        except Exception:
            import traceback

            tb = traceback.format_exc()
            newextradict = logger_extra.copy()
            newextradict['full_traceback'] = tb

            execlogger.error(
                "Error retrieving calc {}. Traceback: {}".format(calc.pk, tb),
                extra=newextradict
            )
            _set_state_noraise(calc, calc_states.RETRIEVALFAILED)
            return False

        try:
            parse_results(calc, retrieved_temporary_folder, logger_extra)
        except Exception:
            import traceback

            tb = traceback.format_exc()
            newextradict = logger_extra.copy()
            newextradict['full_traceback'] = tb
            execlogger.error(
                "Error parsing calc {}. Traceback: {}".format(calc.pk, tb),
                extra=newextradict
            )
            # TODO: add a 'comment' to the calculation
            _set_state_noraise(calc, calc_states.PARSINGFAILED)
            return False

    return True


def retrieve_all(job, transport, retrieved_temporary_folder, logger_extra=None):
    try:
        job._set_state(calc_states.RETRIEVING)
    except ModificationNotAllowed:
        # Someone else has already started to retrieve it,
        # just log and continue
        execlogger.debug(
            "Attempting to retrieve more than once "
            "calculation {}: skipping!".format(job.pk),
            extra=logger_extra
        )
        return

    execlogger.debug("Retrieving calc {}".format(job.pk), extra=logger_extra)
    workdir = job._get_remote_workdir()

    execlogger.debug(
        "[retrieval of calc {}] chdir {}".format(job.pk, workdir),
        extra=logger_extra)

    # Create the FolderData node to attach everything to
    retrieved_files = FolderData()
    retrieved_files.add_link_from(
        job, label=job._get_linkname_retrieved(),
        link_type=LinkType.CREATE)

    with transport:
        transport.chdir(workdir)

        # First, retrieve the files of folderdata
        retrieve_list = job._get_retrieve_list()
        retrieve_temporary_list = job._get_retrieve_temporary_list()
        retrieve_singlefile_list = job._get_retrieve_singlefile_list()

        with SandboxFolder() as folder:
            retrieve_files_from_list(job, transport, folder.abspath, retrieve_list)
            # Here I retrieved everything; now I store them inside the calculation
            retrieved_files.replace_with_folder(folder.abspath, overwrite=True)

        # Second, retrieve the singlefiles
        with SandboxFolder() as folder:
            _retrieve_singlefiles(job, transport, folder, retrieve_singlefile_list, logger_extra)

        # Retrieve the temporary files in the retrieved_temporary_folder if any files were
        # specified in the 'retrieve_temporary_list' key
        if retrieve_temporary_list:
            retrieve_files_from_list(job, transport, retrieved_temporary_folder, retrieve_temporary_list)

            # Log the files that were retrieved in the temporary folder
            for filename in os.listdir(retrieved_temporary_folder):
                execlogger.debug("[retrieval of calc {}] Retrieved temporary file or folder '{}'".format(
                job.pk, filename), extra=logger_extra)

        # Store everything
        execlogger.debug(
            "[retrieval of calc {}] "
            "Storing retrieved_files={}".format(job.pk, retrieved_files.dbnode.pk),
            extra=logger_extra)
        retrieved_files.store()


def parse_results(job, retrieved_temporary_folder=None, logger_extra=None):
    job._set_state(calc_states.PARSING)

    Parser = job.get_parserclass()

    # If no parser is set, the calculation is successful
    successful = True
    if Parser is not None:
        parser = Parser(job)
        successful, new_nodes_tuple = parser.parse_from_calc(retrieved_temporary_folder)

        for label, n in new_nodes_tuple:
            n.add_link_from(job, label=label, link_type=LinkType.CREATE)
            n.store()

    try:
        if successful:
            job._set_state(calc_states.FINISHED)
        else:
            job._set_state(calc_states.FAILED)
    except ModificationNotAllowed:
        # I should have been the only one to set it, but
        # in order to avoid useless error messages, I just ignore
        pass

    if not successful:
        execlogger.error("[parsing of calc {}] "
                         "The parser returned an error, but it should have "
                         "created an output node with some partial results "
                         "and warnings. Check there for more information on "
                         "the problem".format(job.pk), extra=logger_extra)

    return successful


def _update_job_calc(calc, scheduler, job_info):
    from aiida.common.log import get_dblogger_extra

    logger_extra = get_dblogger_extra(calc)
    finished = False
    job_id = calc.get_job_id()

    try:
        if job_info is not None:
            execlogger.debug(
                "Inquirying calculation {} (jobid "
                "{}): it has job_state={}".format(
                    calc.pk, job_id, job_info.job_state), extra=logger_extra)

            finished = update_job_calc_from_job_info(calc, job_info)
        else:
            # Job calculation c is not found in the output of scheduler
            execlogger.debug(
                "Inquirying calculation {} (jobid "
                "{}): not found, assuming "
                "job_state={}".format(
                    calc.pk, job_id, job_states.DONE), extra=logger_extra)

            calc._set_scheduler_state(job_states.DONE)
            finished = True
    except Exception as e:
        # TODO: implement a counter, after N retrials
        # set it to a status that
        # requires the user intervention
        execlogger.warning(
            "There was an exception for calculation {} ({}): {}".format(
                calc.pk, e.__class__.__name__, e.message
            ), extra=logger_extra)

    if finished:
        try:
            try:
                detailed_job_info = scheduler.get_detailed_jobinfo(job_id)
            except NotImplementedError:
                detailed_job_info = (
                    u"AiiDA MESSAGE: This scheduler does not implement "
                    u"the routine get_detailed_jobinfo to retrieve "
                    u"the information on "
                    u"a job after it has finished.")

            update_job_calc_from_detailed_job_info(calc, detailed_job_info)

        except Exception as e:
            execlogger.warning(
                "There was an exception while "
                "retrieving the detailed jobinfo "
                "for calculation {} ({}): {}".format(
                    calc.pk, e.__class__.__name__, e.message),
                extra=logger_extra)

        # Set the state to COMPUTED as the very last thing
        # of this routine; no further change should be done after
        # this, so that in general the retriever can just
        # poll for this state, if we want to.
        try:
            calc._set_state(calc_states.COMPUTED)
        except ModificationNotAllowed:
            # Someone already set it, just skip
            pass

    return finished

def _retrieve_singlefiles(job, transport, folder, retrieve_file_list, logger_extra=None):
    singlefile_list = []
    for (linkname, subclassname, filename) in retrieve_file_list:
        execlogger.debug("[retrieval of calc {}] Trying "
                         "to retrieve remote singlefile '{}'".format(
            job.pk, filename), extra=logger_extra)
        localfilename = os.path.join(folder.abspath, os.path.split(filename)[1])
        transport.get(filename, localfilename, ignore_nonexisting=True)
        singlefile_list.append((linkname, subclassname, localfilename))

    # ignore files that have not been retrieved
    singlefile_list = [i for i in singlefile_list if os.path.exists(i[2])]

    # after retrieving from the cluster, I create the objects
    singlefiles = []
    for (linkname, subclassname, filename) in singlefile_list:
        SinglefileSubclass = DataFactory(subclassname)
        singlefile = SinglefileSubclass()
        singlefile.set_file(filename)
        singlefile.add_link_from(job, label=linkname, link_type=LinkType.CREATE)
        singlefiles.append(singlefile)

    for fil in singlefiles:
        execlogger.debug(
            "[retrieval of calc {}] "
            "Storing retrieved_singlefile={}".format(job.pk, fil.dbnode.pk),
            extra=logger_extra)
        fil.store()


def _set_state_noraise(job, state):
    try:
        job._set_state(state)
        return True
    except ModificationNotAllowed:
        return False

def retrieve_files_from_list(calculation, transport, folder, retrieve_list):
    """
    Retrieve all the files in the retrieve_list from the remote into the
    local folder instance through the transport. The entries in the retrieve_list
    can be of two types:

        * a string
        * a list

    If it is a string, it represents the remote absolute filepath of the file.
    If the item is a list, the elements will correspond to the following:

        * remotepath
        * localpath
        * depth

    If the remotepath contains file patterns with wildcards, the localpath will be
    treated as the work directory of the folder and the depth integer determines
    upto what level of the original remotepath nesting the files will be copied.

    :param transport: the Transport instance
    :param folder: an absolute path to a folder to copy files in
    :param retrieve_list: the list of files to retrieve
    """
    for item in retrieve_list:
        if isinstance(item, list):
            tmp_rname, tmp_lname, depth = item
            # if there are more than one file I do something differently
            if transport.has_magic(tmp_rname):
                remote_names = transport.glob(tmp_rname)
                local_names = []
                for rem in remote_names:
                    to_append = rem.split(os.path.sep)[-depth:] if depth > 0 else []
                    local_names.append(os.path.sep.join([tmp_lname] + to_append))
            else:
                remote_names = [tmp_rname]
                to_append = remote_names.split(os.path.sep)[-depth:] if depth > 0 else []
                local_names = [os.path.sep.join([tmp_lname] + to_append)]
            if depth > 1:  # create directories in the folder, if needed
                for this_local_file in local_names:
                    new_folder = os.path.join(
                        folder,
                        os.path.split(this_local_file)[0])
                    if not os.path.exists(new_folder):
                        os.makedirs(new_folder)
        else:  # it is a string
            if transport.has_magic(item):
                remote_names = transport.glob(item)
                local_names = [os.path.split(rem)[1] for rem in remote_names]
            else:
                remote_names = [item]
                local_names = [os.path.split(item)[1]]

        for rem, loc in zip(remote_names, local_names):
            transport.logger.debug("[retrieval of calc {}] Trying to retrieve remote item '{}'".format(calculation.pk, rem))
            transport.get(rem, os.path.join(folder, loc), ignore_nonexisting=True)<|MERGE_RESOLUTION|>--- conflicted
+++ resolved
@@ -13,13 +13,9 @@
 the routines make reference to the suitable plugins for all
 plugin-specific operations.
 """
-<<<<<<< HEAD
-=======
 import os
 from backports import tempfile
 
-from aiida.backends.utils import get_authinfo
->>>>>>> f759d141
 from aiida.common.datastructures import calc_states
 from aiida.scheduler.datastructures import job_states
 from aiida.common.exceptions import (
