# -*- coding: utf-8 -*-
import sys
import os

import aiida
from aiida.cmdline.baseclass import VerdiCommandWithSubcommands
from aiida.backends.utils import load_dbenv
from aiida.cmdline import pass_to_django_manage, execname
<<<<<<< HEAD
from aiida.common.exceptions import InternalError
=======
from aiida.orm import load_node
>>>>>>> 14a62fd2

__copyright__ = u"Copyright (c), 2015, ECOLE POLYTECHNIQUE FEDERALE DE LAUSANNE (Theory and Simulation of Materials (THEOS) and National Centre for Computational Design and Discovery of Novel Materials (NCCR MARVEL)), Switzerland and ROBERT BOSCH LLC, USA. All rights reserved."
__license__ = "MIT license, see LICENSE.txt file"
__version__ = "0.5.0"
__contributors__ = "Andrea Cepellotti, Andrius Merkys, Giovanni Pizzi, Martin Uhrin"


def applyfunct_len(value):
    """
    Return the length of an object.
    """
    try:
        return len(value)
    except Exception as e:
        raise InternalError(e, 'Error in function len, probably the object has no "len"?')


def applyfunct_keys(value):
    """
    Return the keys of a dictionary.
    """
    try:
        return value.keys()
    except Exception as e:
        raise InternalError(e, 'Error in function keys, probably not a dict?')


def apply_function(function, value):
    """
    The function must be defined in this file and be in the format
    applyfunct_FUNCNAME
    where FUNCNAME is the string passed as the parameter 'function';
    applyfunct_FUNCNAME will accept only one parameter ('value') and
    return an appropriate value.
    """
    function_prefix = "applyfunct_"
    if function is None:
        return value
    else:
        try:
            return globals()[function_prefix + function](value)
        except KeyError as e:
            # Raising an InternalError means that a default value is printed
            # if no function exists.
            # Instead, raising a ValueError will always get printed even if
            # a default value is printed, that is what one wants
            # raise InternalError(
            #                real_exception=e, message =
            raise ValueError(
                "o such function %s. Available functions are: %s." %
                (function,
                 ", ".join(i[len(function_prefix):] for i in globals() if i.startswith(function_prefix))))


class Devel(VerdiCommandWithSubcommands):
    """
    AiiDA commands for developers

    Provides a set of tools for developers. For instance, it allows to run
    the django tests for the db application and the unittests of
    the AiiDA modules.

    If you want to limit the tests to a specific subset of modules,
    pass them as parameters.

    An invalid parameter will make the code print the list of all
    valid parameters.

    Note: the test called 'db' will run all db.* tests.
    """
    base_allowed_test_folders = [
        'aiida.scheduler',
        'aiida.transport',
        'aiida.common',
    ]

    _dbrawprefix = "db"
    _dbprefix = _dbrawprefix + "."

    def __init__(self, *args, **kwargs):
        from aiida.backends.djsite.db.testbase import db_test_list

        super(Devel, self).__init__(*args, **kwargs)

        self.valid_subcommands = {
            'tests': (self.run_tests, self.complete_tests),
            'query': (self.run_query, self.complete_none),  # For the moment, no completion
            'setproperty': (self.run_setproperty, self.complete_properties),
            'getproperty': (self.run_getproperty, self.complete_properties),
            'delproperty': (self.run_delproperty, self.complete_properties),
            'describeproperties': (self.run_describeproperties, self.complete_none),
            'listproperties': (self.run_listproperties, self.complete_none),
            'listislands': (self.run_listislands, self.complete_none),
            'play': (self.run_play, self.complete_none),
            'getresults': (self.calculation_getresults, self.complete_none),
        }

        # The content of the dict is:
        # None for a simple folder test
        #   a list of strings for db tests, one for each test to run
        self.allowed_test_folders = {}
        for k in self.base_allowed_test_folders:
            self.allowed_test_folders[k] = None
        for dbtest in db_test_list:
            self.allowed_test_folders["{}{}".format(self._dbprefix, dbtest)] = [dbtest]
        self.allowed_test_folders[self._dbrawprefix] = db_test_list

    def complete_properties(self, subargs_idx, subargs):
        """
        I complete with subargs that were not used yet.
        """
        from aiida.common.setup import _property_table

        if subargs_idx == 0:
            return " ".join(_property_table.keys())
        else:
            return ""

    def run_describeproperties(self, *args):
        """
        List all valid properties that can be stored in the AiiDA config file.

        Only properties listed in the ``_property_table`` of
        ``aida.common.setup`` can be used.
        """
        from aiida.common.setup import _property_table, _NoDefaultValue

        if args:
            print >> sys.stderr, ("No parameters allowed for {}".format(
                self.get_full_command_name()))
            sys.exit(1)

        for prop in sorted(_property_table.keys()):
            if _property_table[prop][4] is None:
                valid_vals_str = ""
            else:
                valid_vals_str = " Valid values: {}.".format(",".join(
                    str(_) for _ in _property_table[prop][4]))
            if isinstance(_property_table[prop][3], _NoDefaultValue):
                def_val_string = ""
            else:
                def_val_string = " (default: {})".format(
                    _property_table[prop][3])
            print "* {} ({}): {}{}{}".format(prop, _property_table[prop][1],
                                             _property_table[prop][2],
                                             def_val_string, valid_vals_str)

    def calculation_getresults(self, *args):
        """
        Routine to get a list of results of a set of calculations, still
        under development.
        """
        from aiida.common.exceptions import AiidaException
        load_dbenv()
        from aiida.orm import JobCalculation as OrmCalculation


        class InternalError(AiidaException):
            def __init__(self, real_exception, message):
                self.real_exception = real_exception
                self.message = message


        def get_suggestions(key, correct_keys):
            import difflib
            import string

            similar_kws = difflib.get_close_matches(key, correct_keys)
            if len(similar_kws) == 1:
                return "(Maybe you wanted to specify %s?)" % similar_kws[0]
            elif len(similar_kws) > 1:
                return "(Maybe you wanted to specify one of these: %s?)" % string.join(similar_kws, ', ')
            else:
                return "(No similar keywords found...)"

        # define a function to retrieve the data from the dictionary
        def key_finder(in_dict, the_keys):
            parent_dict = in_dict
            parent_dict_name = '<root level>'
            for new_key in the_keys:
                try:
                    parent_dict = parent_dict[new_key]
                    parent_dict_name = new_key
                except KeyError as e:
                    raise InternalError(e, "Unable to find the key '%s' in '%s' %s" % (
                    new_key, parent_dict_name, get_suggestions(new_key, parent_dict.keys())))
                except Exception as e:
                    if e.__class__ is not InternalError:
                        raise InternalError(e,
                                            "Error retrieving the key '%s' withing '%s', maybe '%s' is not a dict?" % (
                                            the_keys[1], the_keys[0], the_keys[0]))
                    else:
                        raise
            return parent_dict


        def index_finder(data, indices, list_name):
            if not indices:
                return data

            parent_data = data
            parent_name = list_name
            for idx in indices:
                try:
                    index = int(idx)
                    parent_data = parent_data[index]
                    parent_name += ":%s" % index
                except ValueError as e:
                    raise InternalError(e, "%s is not a valid integer (in %s)." % (idx, parent_name))
                except IndexError as e:
                    raise InternalError(e, "Index %s is out of bounds, length of list %s is %s" % (
                    index, parent_name, len(parent_data)))
                except Exception as e:
                    raise InternalError(e, "Invalid index! Maybe %s is not a list?" % parent_name)
            return parent_data


        if not args:
            print >> sys.stderr, "Pass some parameters."
            sys.exit(1)

        # I convert it to a list
        arguments = list(args)

        try:
            sep_idx = arguments.index('--')
        except ValueError:
            print >> sys.stderr, "Separate parameter keys from job-ids with a --!"
            sys.exit(1)

        keys_to_retrieve = arguments[:sep_idx]
        job_list = arguments[sep_idx + 1:]

        sep = '\t'  # Default separator: a tab character

        try:
            idx = keys_to_retrieve.index('-s')

            # First pop removes the -s parameter, second pop (now with the same
            # index) retrieves the asked separator. Raises IndexError if nothing
            # is provided after -s.
            _ = keys_to_retrieve.pop(idx)
            sep = keys_to_retrieve.pop(idx)
        except IndexError:
            print >> sys.stderr, "After -s you have to pass a valid separator!"
            sys.exit(1)
        except ValueError:
            # No -s found, use default separator
            pass

        print_header = True  # Default: print the header
        try:
            keys_to_retrieve.remove('--no-header')
            # If here, the key was found: I remove it from the list and set the
            # the print_header flag
            print_header = False
        except ValueError:
            # No --no-header found: pass
            pass

        # check if there is at least one thing to do
        if not job_list:
            print >> sys.stderr, "Failed recognizing a calculation PK."
            sys.exit(1)
        if not keys_to_retrieve:
            print  >> sys.stderr, "Failed recognizing a key to parse."
            sys.exit(1)

        # load the data
        if print_header:
            print "## Job list: %s" % " ".join(job_list)
            print "#" + sep.join(str(i) for i in keys_to_retrieve)
        for job in job_list:
            values_to_print = []
            in_found = True
            out_found = True
            c = load_node(job, parent_class=OrmCalculation)
            try:
                i = c.inp.parameters.get_dict()
            except AttributeError:
                i = {}
                in_found = False
            try:
                o = c.out.output_parameters.get_dict()
            except AttributeError:
                out_found = False
                o = {}

            io = {'extras': c.get_extras(), 'attrs': c.get_attrs(), 
                  'i': i, 'o': o, 'pk': job, 'label': c.label,
                  'desc': c.description, 'state': c.get_state(),
                  'sched_state': c.get_scheduler_state(),
                  'owner': c.dbnode.user.email}

            try:
                for datakey_full in keys_to_retrieve:
                    split_for_def = datakey_full.split('=')
                    datakey_raw = split_for_def[0]  # Still can contain the function to apply
                    def_val = "=".join(split_for_def[1:]) if len(split_for_def) > 1 else None

                    split_for_func = datakey_raw.split('/')
                    datakey = split_for_func[0]
                    function_to_apply = "/".join(split_for_func[1:]) if len(split_for_func) > 1 else None

                    key_values = [str(i) for i in datakey.split(':')[0].split('.')]
                    indices = [int(i) for i in datakey.split(':')[1:]]  # empty list for simple variables.
                    try:
                        value_key = key_finder(io, key_values)
                        value = index_finder(value_key, indices, list_name=datakey.split(':')[0])
                        # Will do the correct thing if no function is supplied
                        # and function is therefore None
                        value = apply_function(function=function_to_apply, value=value)

                    except InternalError as e:
                        # For any internal error, set the value to the default if
                        # provided, otherwise re-raise the exception
                        if def_val is not None:
                            value = def_val
                        else:
                            if not out_found:
                                if in_found:
                                    e.message += " [NOTE: No output JSON could be found]"
                                else:
                                    e.message += " [NOTE: No output JSON nor input JSON could be found]"
                            raise e

                    values_to_print.append(value)

                    # Not needed: now we can ask explicitly for a job number using the flag
                    # 'jobnum'
                    # values_to_print.append("# %s" % str(job))
                # print on screen
                print sep.join(str(i) for i in values_to_print)
            except InternalError as e:
                print >> sys.stderr, e.message
            except Exception as e:
                print >> sys.stderr, "# Error loading job # %s (%s): %s" % (job, type(e), e)


    def run_listproperties(self, *args):
        """
        List all found global AiiDA properties.
        """
        import argparse

        from aiida.common.setup import (
            _property_table, exists_property, get_property)

        parser = argparse.ArgumentParser(
            prog=self.get_full_command_name(),
            description='List all custom properties stored in the user configuration file.')
        parser.add_argument('-a', '--all',
                            dest='all', action='store_true',
                            help="Show all properties, even if not explicitly defined, if they "
                                 "have a default value.")
        parser.set_defaults(all=False)
        parsed_args = parser.parse_args(args)

        show_all = parsed_args.all

        for prop in sorted(_property_table.keys()):
            try:
                # To enforce the generation of an exception, even if
                # there is a default value
                if show_all or exists_property(prop):
                    val = get_property(prop)
                    print "{} = {}".format(prop, val)
            except KeyError:
                pass

    def run_listislands(self, *args):
        """
        List all AiiDA nodes, that have no parents and children.
        """
        load_dbenv()
        from django.db.models import Q
        from aiida.orm.node import Node
        from aiida.backends.utils import get_automatic_user

        q_object = Q(user=get_automatic_user())
        q_object.add(Q(parents__isnull=True), Q.AND)
        q_object.add(Q(children__isnull=True), Q.AND)

        node_list = Node.query(q_object).distinct().order_by('ctime')
        print "ID\tclass"
        for node in node_list:
            print "{}\t{}".format(node.pk, node.__class__.__name__)

    def run_getproperty(self, *args):
        """
        Get a global AiiDA property from the config file in .aiida.
        """
        from aiida.common.setup import get_property

        if len(args) != 1:
            print >> sys.stderr, ("usage: {} PROPERTYNAME".format(
                self.get_full_command_name()))
            sys.exit()

        try:
            value = get_property(args[0])
        except Exception as e:
            print >> sys.stderr, ("{} while getting the "
                                  "property: {}".format(type(e).__name__, e.message))
            sys.exit(1)
        print "{}".format(value)

    def run_delproperty(self, *args):
        """
        Delete a global AiiDA property from the config file in .aiida.
        """
        from aiida.common.setup import del_property

        if len(args) != 1:
            print >> sys.stderr, ("usage: {} PROPERTYNAME".format(
                self.get_full_command_name()))
            sys.exit()

        try:
            del_property(args[0])
        except KeyError:
            print >> sys.stderr, ("No such property '{}' in the config "
                                  "file.".format(args[0]))
            sys.exit(1)

        except Exception as e:
            print >> sys.stderr, ("{} while getting the "
                                  "property: {}".format(type(e).__name__, e.message))
            sys.exit(1)

        print "Property '{}' successfully deleted.".format(args[0])

    def run_setproperty(self, *args):
        """
        Define a global AiiDA property in the config file in .aiida.

        Only properties in the _property_table of aiida.common.setup can
        be modified.
        """
        from aiida.common.setup import set_property

        if len(args) != 2:
            print >> sys.stderr, ("usage: {} PROPERTYNAME PROPERTYVALUE".format(
                self.get_full_command_name()))
            sys.exit()

        try:
            set_property(args[0], args[1])
        except Exception as e:
            print >> sys.stderr, ("{} while storing the "
                                  "property: {}".format(type(e).__name__, e.message))
            sys.exit(1)

    def run_tests(self, *args):
        import unittest
        from aiida.common.setup import get_property
        from aiida.backends.djsite.settings import settings_profile

        db_test_list = []
        test_folders = []
        do_db = False
        if args:
            for arg in args:
                if arg in self.allowed_test_folders:
                    dbtests = self.allowed_test_folders[arg]
                    # Anything that has been added is a DB test
                    if dbtests is not None:
                        do_db = True
                        for dbtest in dbtests:
                            db_test_list.append(dbtest)
                    else:
                        test_folders.append(arg)
                else:
                    print >> sys.stderr, (
                        "{} is not a valid test. "
                        "Allowed test folders are:".format(arg))
                    print >> sys.stderr, "\n".join(
                        '  * {}'.format(a) for a in sorted(
                            self.allowed_test_folders.keys()))
                    sys.exit(1)
        else:
            # Without arguments, run all tests
            do_db = True
            for k, v in self.allowed_test_folders.iteritems():
                if v is None:
                    # Non-db tests
                    test_folders.append(k)
                else:
                    # DB test
                    for dbtest in v:
                        db_test_list.append(dbtest)
        
        for test_folder in test_folders:
            print "v" * 75
            print ">>> Tests for module {} <<<".format(test_folder.ljust(50))
            print "^" * 75
            testsuite = unittest.defaultTestLoader.discover(
                test_folder, top_level_dir=os.path.dirname(aiida.__file__))
            test_runner = unittest.TextTestRunner()
            test_runner.run(testsuite)
        if do_db:
            # As a first thing, I want to set the correct flags.
            # This allow to work on temporary DBs and a temporary repository.

            ## Setup a sqlite3 DB for tests (WAY faster, since it remains in-memory
            ## and not on disk.
            # if you define such a variable to False, it will use the same backend
            # that you have already configured also for tests. Otherwise,
            # Setup a sqlite3 DB for tests (WAY faster, since it remains in-memory)

            # The prefix is then checked inside get_profile_config and stripped
            # but it is needed to know if this is a test or not
            if get_property('tests.use_sqlite'):
                profile_prefix = 'testsqlite_'
            else:
                profile_prefix = 'test_'

            profile = "{}{}".format(profile_prefix,
                                    settings_profile.AIIDADB_PROFILE if
                                    settings_profile.AIIDADB_PROFILE is not None else 'default')
            settings_profile.aiida_test_list = db_test_list

            print "v" * 75
            print (">>> Tests for django db application   "
                   "                                  <<<")
            print "^" * 75
            pass_to_django_manage([execname, 'test', 'db'], profile=profile)

    def complete_tests(self, subargs_idx, subargs):
        """
        I complete with subargs that were not used yet.
        """
        # I remove the one on which I am, so if I wrote all of it but
        # did not press space, it will get completed
        other_subargs = subargs[:subargs_idx] + subargs[subargs_idx + 1:]
        # I create a list of the tests that are not already written on the
        # command line
        remaining_tests = (
            set(self.allowed_test_folders) - set(other_subargs))

        return " ".join(sorted(remaining_tests))


    def get_querydict_from_keyvalue(self, key, separator_filter, value):
        from aiida.orm import (Code, Data, Calculation,
                               DataFactory, CalculationFactory)
        from aiida.common.exceptions import MissingPluginError
        import re

        item, sep, subproperty = key.partition('.')

        the_type, realvalue = re.match("^(\([^\)]+\))?(.*)$", value).groups()
        value = realvalue

        if the_type is None:
            # default: string
            the_type = "(t)"

        if the_type == '(t)':
            cast_value = value
            attr_field = "tval"
        elif the_type == '(i)':
            cast_value = int(value)
            attr_field = "ival"
        elif the_type == '(f)':
            cast_value = float(value)
            attr_field = "fval"
        else:
            raise ValueError("For the moment only (t), (i) and (f) fields accepted. Got '{}' instead".format(the_type))

        do_recursive = False

        if separator_filter:
            sep_filter_string = "__{}".format(separator_filter)
        else:
            sep_filter_string = ""

        if item == 'i':  # input
            keystring = "inputs"
            do_recursive = True
        elif item == 'o':  # input
            keystring = "outputs"
            do_recursive = True
        elif item == 'p':  # input
            keystring = "parents"
            do_recursive = True
        elif item == 'c':  # input
            keystring = "children"
            do_recursive = True
        elif item == 'a':  # input
            keystring = "dbattributes"
            if '*' in subproperty:
                if sep_filter_string:
                    raise ValueError("Only = allowed if * patterns in the attributes are used")
                regex_key = re.escape(subproperty)
                # I look for non-separators, i.e. the * only covers
                # at a single level, and does not go deeper in levels
                regex_key = regex_key.replace(r'\*', r'[^\.]+')
                # Match the full string
                return ({keystring + "__key__regex": r'^{}$'.format(regex_key),
                         keystring + "__{}".format(attr_field): cast_value},
                        [keystring + "__key", keystring +
                         "__{}".format(attr_field)]
                )
            else:
                # Standard query
                return ({keystring + "__key": subproperty,
                         keystring + "__{}".format(attr_field)
                         + sep_filter_string: cast_value},
                        [keystring + "__key", keystring
                         + "__{}".format(attr_field)]
                )

        elif item == 'e':  # input
            keystring = "dbextras"

            if '*' in subproperty:
                import re

                if sep_filter_string:
                    raise ValueError("Only = allowed if * patterns in the extras are used")
                regex_key = re.escape(subproperty)
                # I look for non-separators, i.e. the * only covers
                # at a single level, and does not go deeper in levels
                regex_key = regex_key.replace(r'\*', r'[^\.]+')
                return ({keystring + "__key__regex": r'^{}$'.format(regex_key),
                         keystring + "__ival": value},
                        [keystring + "__key", keystring + "__ival"],
                )

            else:
                # Standard query
                return ({keystring + "__key": subproperty,
                         keystring + "__ival" + sep_filter_string: value},
                        [keystring + "__key", keystring + "__ival"]
                )


        elif item == 't' or item == 'type':
            if sep_filter_string:
                raise ValueError("Only = allowed for type")
            if subproperty:
                raise ValueError("Cannot pass subproperties to type")

            if value == 'code':
                DataClass = Code
            elif value == 'node':
                return ({}, [])
            elif value == 'calc' or value == 'calculation':
                DataClass = Calculation
            elif value == 'data':
                DataClass = Data
            else:
                try:
                    DataClass = DataFactory(value)
                except MissingPluginError:
                    try:
                        DataClass = CalculationFactory(value)
                    except MissingPluginError:
                        raise ValueError("Unknown node type '{}'".format(value))

            # Startswith so to get also subclasses
            return ({"type__startswith": DataClass._query_type_string},
                    ["type"])

        else:
            # this is a 'direct' attribute: just create the query
            return ({key + sep_filter_string: value},  # all, including the dots
                    [key])

        if do_recursive:
            if sep:
                tempdict, templist = self.get_querydict_from_keyvalue(
                    subproperty,
                    separator_filter,
                    value)
                # In this case the filter is added by the recursive function
                return ({"{}__{}".format(keystring, k): v
                         for k, v in tempdict.iteritems()},
                        ["{}__{}".format(keystring, k) for k in templist] +
                        ["{}__pk".format(keystring),
                         "{}__type".format(keystring),
                         "{}__label".format(keystring)],
                )
            else:
                return ({keystring + sep_filter_string: value},
                        [keystring] +
                        ["{}__pk".format(keystring),
                         "{}__type".format(keystring),
                         "{}__label".format(keystring)],
                )

        raise NotImplementedError("Should not be here...")


    # To be put in the right order! For instance,
    # You want to put ~= before =, because this has
    # to be checked first
    # First element of each tuple: string used as separator
    # Second element of each tuple: django filter to apply
    separators = [
        ("~=", "iexact"),
        (">=", "gte"),
        ("<=", "lte"),
        (">", "gt"),
        ("<", "lt"),
        ("=", ""),
    ]
    # TO ADD: startswith, istartswith, endswith, iendswith, ymdHMS, isnull, in, contains,

    # TO ADD: support for other types


    def parse_arg(self, arg):
        # pieces = arg.split("=")
        #        if len(pieces) != 2:
        #            raise ValueError("Each option must be in the key=value format")
        #        key = pieces[0]
        #        value = pieces[1]

        #import re
        #sep_regex = "|".join([re.escape(k) for k in self.separators.keys()])
        #regex = re.match(r'(.+)(' + sep_regex + r')(.+)',arg)
        #        key, sep, value = regex.groups()

        for s, django_filter in self.separators:
            key, sep, value = arg.partition(s)
            if sep:
                filter_to_apply = django_filter
                break
        if not sep:
            raise ValueError("No separator provided!")

        querydict = self.get_querydict_from_keyvalue(key,
                                                     filter_to_apply,
                                                     value)

        return querydict


    def run_query(self, *args):
        load_dbenv()
        from django.db.models import Q
        from aiida.backends.djsite.db.models import DbNode

        # django_query = Q()
        django_query = DbNode.objects.filter()

        try:
            # NOT SURE THIS IS THE RIGHT WAY OF MANAGING NEGATION FOR
            # ATTRIBUTES!!
            queries = [(self.parse_arg(arg[1:] if arg.startswith('!') else arg), arg.startswith('!')) for arg in args]
        except ValueError as e:
            print "ERROR in format!"
            print e.message
            sys.exit(1)

        all_values = ['pk']

        print "*** DEBUG: QUERY ***" + "*" * 52
        for (q, v), n in queries:
            print "* {}{}".format("[NEG]" if n else "", q)
        print "*" * 72

        for (query, values), negate in queries:

            all_values += list(values)
            if negate:
                if len(query) == 1:
                    #                    django_query = django_query & ~Q(**query)
                    django_query = django_query.filter(~Q(**query))
                elif len(query) == 2:

                    raise NotImplementedError(
                        "The current implementation does not work for negation of attributes. See comments in source code.")

                    ## NOT THE RIGHT WAY TO MANAGE NEGATIONS!! SEE AT THE
                    ## END OF THE FILE
                    temp = [(k, v) for k, v in query.iteritems()]
                    if temp[0][0].endswith("__key"):
                        #                        django_query = django_query & (
                        #                            Q(~Q(**{temp[1][0]: temp[1][1]}),
                        #                               **{temp[0][0]: temp[0][1]})
                        django_query = django_query.filter(~Q(**{temp[1][0]: temp[1][1]}),
                                                           **{temp[0][0]: temp[0][1]})
                    elif temp[1][0].endswith("__key"):
                        django_query = django_query.filter(~Q(**{temp[0][0]: temp[0][1]}),
                                                           **{temp[1][0]: temp[1][1]})
                    else:
                        raise NotImplementedError("Should not be here... no key search?")
                else:
                    raise NotImplementedError("Should not be here...")
            else:
                django_query = django_query.filter(Q(**query))

        res = django_query.distinct().order_by('pk')
        res = res.values_list(*all_values)
        print res.query
        print "{} matching nodes found ({} removing duplicates).".format(len(res),
                                                                         len(set([_[0] for _ in res])))
        #        for node in res:
        #            print "* {}".format(str(node))
        #            print "* {} ({}){}".format(
        #                node.pk, node.get_aiida_class().__class__.__name__,
        #                " [{}]".format(node.label) if node.label else "")
        for node in res:
            print "* {}".format(node[0])
            for p, v in zip(all_values[1:], node[1:]):
                print "  `-> {} = {}".format(p, v)


    def run_play(self, *args):
        """
        Open a browser and play the Aida triumphal march by Giuseppe Verdi
        """
        import webbrowser

        webbrowser.open_new('http://upload.wikimedia.org/wikipedia/commons/3/32/Triumphal_March_from_Aida.ogg')

# In [11]: attr_res = DbAttribute.objects.filter(Q(key='cell.atoms'), ~Q(ival__gt=7))
#
#In [12]: dbres = DbNode.objects.filter(outputs__dbattributes__in=attr_res).distinct()
#
#In [13]: print dbres.query
#SELECT DISTINCT "db_dbnode"."id", "db_dbnode"."uuid", "db_dbnode"."type", "db_dbnode"."label", "db_dbnode"."description", "db_dbnode"."ctime", "db_dbnode"."mtime", "db_dbnode"."user_id", "db_dbnode"."dbcomputer_id", "db_dbnode"."nodeversion", "db_dbnode"."lastsyncedversion" FROM "db_dbnode" INNER JOIN "db_dblink" ON ("db_dbnode"."id" = "db_dblink"."input_id") INNER JOIN "db_dbnode" T3 ON ("db_dblink"."output_id" = T3."id") INNER JOIN "db_dbattribute" ON (T3."id" = "db_dbattribute"."dbnode_id") WHERE "db_dbattribute"."id" IN (SELECT U0."id" FROM "db_dbattribute" U0 WHERE (U0."key" = cell.atoms  AND NOT ((U0."ival" > 7  AND U0."ival" IS NOT NULL))))

## OR, if doing
#dbres = DbNode.objects.filter(dbattributes__in=attr_res).distinct()
#In [18]: print dbres.query
#SELECT DISTINCT "db_dbnode"."id", "db_dbnode"."uuid", "db_dbnode"."type", "db_dbnode"."label", "db_dbnode"."description", "db_dbnode"."ctime", "db_dbnode"."mtime", "db_dbnode"."user_id", "db_dbnode"."dbcomputer_id", "db_dbnode"."nodeversion", "db_dbnode"."lastsyncedversion" FROM "db_dbnode" INNER JOIN "db_dbattribute" ON ("db_dbnode"."id" = "db_dbattribute"."dbnode_id") WHERE "db_dbattribute"."id" IN (SELECT U0."id" FROM "db_dbattribute" U0 WHERE (U0."key" = cell.atoms  AND NOT ((U0."ival" > 7  AND U0."ival" IS NOT NULL))))<|MERGE_RESOLUTION|>--- conflicted
+++ resolved
@@ -6,11 +6,8 @@
 from aiida.cmdline.baseclass import VerdiCommandWithSubcommands
 from aiida.backends.utils import load_dbenv
 from aiida.cmdline import pass_to_django_manage, execname
-<<<<<<< HEAD
 from aiida.common.exceptions import InternalError
-=======
-from aiida.orm import load_node
->>>>>>> 14a62fd2
+from aiida.orm.utils import load_node
 
 __copyright__ = u"Copyright (c), 2015, ECOLE POLYTECHNIQUE FEDERALE DE LAUSANNE (Theory and Simulation of Materials (THEOS) and National Centre for Computational Design and Discovery of Novel Materials (NCCR MARVEL)), Switzerland and ROBERT BOSCH LLC, USA. All rights reserved."
 __license__ = "MIT license, see LICENSE.txt file"
@@ -299,7 +296,7 @@
                 out_found = False
                 o = {}
 
-            io = {'extras': c.get_extras(), 'attrs': c.get_attrs(), 
+            io = {'extras': c.get_extras(), 'attrs': c.get_attrs(),
                   'i': i, 'o': o, 'pk': job, 'label': c.label,
                   'desc': c.description, 'state': c.get_state(),
                   'sched_state': c.get_scheduler_state(),
@@ -467,6 +464,7 @@
     def run_tests(self, *args):
         import unittest
         from aiida.common.setup import get_property
+        from aiida.backends import settings
         from aiida.backends.djsite.settings import settings_profile
 
         db_test_list = []
@@ -502,7 +500,7 @@
                     # DB test
                     for dbtest in v:
                         db_test_list.append(dbtest)
-        
+
         for test_folder in test_folders:
             print "v" * 75
             print ">>> Tests for module {} <<<".format(test_folder.ljust(50))
@@ -529,8 +527,8 @@
                 profile_prefix = 'test_'
 
             profile = "{}{}".format(profile_prefix,
-                                    settings_profile.AIIDADB_PROFILE if
-                                    settings_profile.AIIDADB_PROFILE is not None else 'default')
+                                    settings.AIIDADB_PROFILE if
+                                    settings.AIIDADB_PROFILE is not None else 'default')
             settings_profile.aiida_test_list = db_test_list
 
             print "v" * 75
