import plum
<<<<<<< HEAD
=======
import inspect
from contextlib import contextmanager
>>>>>>> d9f7aa1d
from . import rmq
from . import utils
<<<<<<< HEAD
from . import process
from .default_loop import ResultAndPid
=======

>>>>>>> d9f7aa1d

__all__ = ['Runner', 'create_daemon_runner', 'create_runner']


_runner = None

def get_runner():
    global _runner
    if _runner is None:
        _runner = Runner({})
    return _runner


def set_runner(runner):
    global _runner
    _runnner = runner



def convert_to_inputs(workfunction, *args, **kwargs):
    """
    """
    arg_labels, varargs, keywords, defaults = inspect.getargspec(workfunction)

    inputs = {}
    inputs.update(kwargs)
    inputs.update(dict(zip(arg_labels, args)))

    return inputs


def _object_factory(process_class, *args, **kwargs):
    from aiida.work.process import FunctionProcess

    if utils.is_workfunction(process_class):
<<<<<<< HEAD
        wf_class = FunctionProcess.build(process_class._original, **kwargs)
        inputs = wf_class.create_inputs(*args, **kwargs)
        return wf_class(inputs=inputs)
    elif issubclass(process_class, process.Process):
=======
        wf_class = FunctionProcess.build(process_class._original, **kwargs['inputs'])
        return wf_class(**kwargs)
    else:
>>>>>>> d9f7aa1d
        return process_class(*args, **kwargs)
    else:
        raise ValueError(
            "The type to build must a be process class or workfunction, got "
            "'{}'".format(type(process_class)))


class Runner(object):
    def __init__(self, rmq_config, loop=None):

        if loop is None:
            self._loop = loop
        else:
            self._loop = plum.new_event_loop()

        self._transport = transport.TransportQueue(self._loop)
        self._rmq_config = rmq_config
        self._rmq = None # construct from config

    def __enter__(self):
        return self

    def __exit__(self, exc_type, exc_val, exc_tb):
        pass

    @property
    def loop(self):
        return self._loop

    @property
    def rmq(self):
        return self._rmq

    @property
    def transport(self):
        return self._transport

    def run(self, process_class, *args, **inputs):
        """
        This method blocks and runs the given process with the supplied inputs.
        It returns the outputs as produced by the process. 
        
        :param process_class: The process class to run 
        :param inputs: The process inputs 
        :return: The process outputs
        """
        with self.child_runner() as runner:
            process = self._ensure_process(process_class, runner, input_args=args, input_kwargs=inputs)
            return process.execute()

    def run_get_pid(self, process_class, *args, **inputs):
        with self.child_runner() as runner:
            process = self._ensure_process(process_class, runner, input_args=args, input_kwargs=inputs)
            return ResultAndPid(process.execute(), process.pid)

    def submit(self, process_class, *args, **inputs):
        process = self._ensure_process(process_class, self, input_args=args, input_kwargs=inputs)
        process.play()
        return process.calc

    @contextmanager
    def child_runner(self):
        try:
            yield Runner(self._rmq_config)
        finally:
            pass

    def _ensure_process(self, process, runner, input_args, input_kwargs):
        from aiida.work.process import Process
        if isinstance(process, Process):
            assert len(input_args) == 0
            assert len(input_kwargs) == 0
            return process

        if utils.is_workfunction(process):
            inputs = convert_to_inputs(process, *input_args, **input_kwargs)
        else:
            inputs = input_kwargs
            assert len(input_args) == 0

        return _object_factory(process, runner=runner, inputs=inputs)



def create_runner(submit_to_daemon=True, rmq_control_panel={}):
    runner = Runner(submit_to_daemon=submit_to_daemon)

    if rmq_control_panel is not None:
        rmq_panel = rmq.create_control_panel(loop=plum.get_event_loop(), **rmq_control_panel)
        runner.set_rmq_control_panel(rmq_panel)

    return runner


def create_daemon_runner(rmq_prefix='aiida', rmq_create_connection=None):
    runner = Runner(submit_to_daemon=False)

    if rmq_create_connection is None:
        rmq_create_connection = rmq._create_connection

    rmq_panel = rmq.create_control_panel(
        prefix=rmq_prefix, create_connection=rmq_create_connection, loop=plum.get_event_loop()
    )
    runner.set_rmq_control_panel(rmq_panel)

    rmq.insert_all_subscribers(runner, rmq_prefix, get_connection=rmq_create_connection)

    return runner<|MERGE_RESOLUTION|>--- conflicted
+++ resolved
@@ -1,17 +1,10 @@
 import plum
-<<<<<<< HEAD
-=======
 import inspect
 from contextlib import contextmanager
->>>>>>> d9f7aa1d
 from . import rmq
+from . import transport
 from . import utils
-<<<<<<< HEAD
-from . import process
-from .default_loop import ResultAndPid
-=======
 
->>>>>>> d9f7aa1d
 
 __all__ = ['Runner', 'create_daemon_runner', 'create_runner']
 
@@ -47,21 +40,10 @@
     from aiida.work.process import FunctionProcess
 
     if utils.is_workfunction(process_class):
-<<<<<<< HEAD
-        wf_class = FunctionProcess.build(process_class._original, **kwargs)
-        inputs = wf_class.create_inputs(*args, **kwargs)
-        return wf_class(inputs=inputs)
-    elif issubclass(process_class, process.Process):
-=======
         wf_class = FunctionProcess.build(process_class._original, **kwargs['inputs'])
         return wf_class(**kwargs)
     else:
->>>>>>> d9f7aa1d
         return process_class(*args, **kwargs)
-    else:
-        raise ValueError(
-            "The type to build must a be process class or workfunction, got "
-            "'{}'".format(type(process_class)))
 
 
 class Runner(object):
