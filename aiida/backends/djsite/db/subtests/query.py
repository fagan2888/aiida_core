# -*- coding: utf-8 -*-
from aiida.backends.djsite.db.testbase import AiidaTestCase
from aiida.backends.tests.query import TestQueryBuilder



__copyright__ = u"Copyright (c), This file is part of the AiiDA platform. For further information please visit http://www.aiida.net/. All rights reserved."
__license__ = "MIT license, see LICENSE.txt file."
__authors__ = "The AiiDA team."
__version__ = "0.7.0"

class TestQueryBuilderDjango(AiidaTestCase, TestQueryBuilder):


    def test_clsf_django(self):
        """
        This tests the classifications of the QueryBuilder u. the django backend.
        """
        from aiida.backends.querybuild.dummy_model import (
            DbNode, DbUser, DbComputer,
            DbGroup,
        )
        from aiida.orm.querybuilder import QueryBuilder
        from aiida.orm.utils import (DataFactory, CalculationFactory)
        from aiida.orm.data.structure import StructureData
        from aiida.orm.implementation.django.node import Node
        from aiida.orm import Group, User, Node, Computer, Data, Calculation
        from aiida.common.exceptions import InputValidationError
        qb = QueryBuilder()
        
        with self.assertRaises(InputValidationError):
            qb._get_ormclass(None, 'data')
        with self.assertRaises(InputValidationError):
            qb._get_ormclass(None, 'data.Data')
        with self.assertRaises(InputValidationError):
            qb._get_ormclass(None, '.')

        for cls, clstype, query_type_string in (
                qb._get_ormclass(StructureData, None),
                qb._get_ormclass(None, 'data.structure.StructureData.'),
        ):
            self.assertEqual(clstype, 'data.structure.StructureData.')
            self.assertTrue(issubclass(cls, DbNode))
            self.assertEqual(clstype, 'data.structure.StructureData.')
            self.assertEqual(query_type_string,
                             StructureData._query_type_string)

        for cls, clstype, query_type_string in (
                qb._get_ormclass(Node, None),
                qb._get_ormclass(DbNode, None),
                qb._get_ormclass(None, '')
        ):
            self.assertEqual(clstype, Node._plugin_type_string)
            self.assertEqual(query_type_string, Node._query_type_string)
            self.assertTrue(issubclass(cls, DbNode))

        for cls, clstype, query_type_string in (
                qb._get_ormclass(DbGroup, None),
                qb._get_ormclass(Group, None),
                qb._get_ormclass(None, 'group'),
                qb._get_ormclass(None, 'Group'),
        ):
            self.assertEqual(clstype, 'group')
            self.assertEqual(query_type_string, None)
            self.assertTrue(issubclass(cls, DbGroup))

        for cls, clstype, query_type_string in (
                qb._get_ormclass(DbUser, None),
                qb._get_ormclass(DbUser, None),
                qb._get_ormclass(None, "user"),
                qb._get_ormclass(None, "User"),
        ):
            self.assertEqual(clstype, 'user')
            self.assertEqual(query_type_string, None)
            self.assertTrue(issubclass(cls, DbUser))

        for cls, clstype, query_type_string in (
                qb._get_ormclass(DbComputer, None),
                qb._get_ormclass(Computer, None),
                qb._get_ormclass(None, 'computer'),
                qb._get_ormclass(None, 'Computer'),
        ):
            self.assertEqual(clstype, 'computer')
            self.assertEqual(query_type_string, None)
            self.assertTrue(issubclass(cls, DbComputer))

        for cls, clstype, query_type_string in (
                qb._get_ormclass(Data, None),
                qb._get_ormclass(None, 'data.Data.'),
        ):
            self.assertEqual(clstype, Data._plugin_type_string)
            self.assertEqual(query_type_string, Data._query_type_string)
<<<<<<< HEAD
            self.assertTrue(issubclass(cls, DbNode))

    @unittest.skipIf(not (is_django()), "Tests only works with Django backend")
    def test_simple_query_django_1(self):
        """
        Testing a simple query
        """
        from aiida.orm.querybuilder import QueryBuilder
        from aiida.orm.calculation.job import JobCalculation
        from aiida.orm import Node, Data, Calculation
        from datetime import datetime
        from aiida.common.links import LinkType

        n1 = Data()
        n1.label = 'node1'
        n1._set_attr('foo', ['hello', 'goodbye'])
        n1.store()

        n2 = Calculation()
        n2.label = 'node2'
        n2._set_attr('foo', 1)
        n2.store()

        n3 = Data()
        n3.label = 'node3'
        n3._set_attr('foo', 1.0000)  # Stored as fval
        n3.store()

        n4 = Calculation()
        n4.label = 'node4'
        n4._set_attr('foo', 'bar')
        n4.store()

        n5 = Data()
        n5.label = 'node5'
        n5._set_attr('foo', None)
        n5.store()

        n2.add_link_from(n1, link_type=LinkType.INPUT)
        n3.add_link_from(n2, link_type=LinkType.CREATE)

        n4.add_link_from(n3, link_type=LinkType.INPUT)
        n5.add_link_from(n4, link_type=LinkType.CREATE)

        qb1 = QueryBuilder()
        qb1.append(Node, filters={'attributes.foo': 1.000})

        self.assertEqual(len(qb1.all()), 2)

        qb2 = QueryBuilder()
        qb2.append(Data)
        self.assertEqual(qb2.count(), 3)

        qb2 = QueryBuilder()
        qb2.append(type='data.Data.')
        self.assertEqual(qb2.count(), 3)

        qb3 = QueryBuilder()
        qb3.append(Node, project='label', tag='node1')
        qb3.append(Node, project='label', tag='node2')
        self.assertEqual(qb3.count(), 4)

        qb4 = QueryBuilder()
        qb4.append(Calculation, tag='node1')
        qb4.append(Data, tag='node2')
        self.assertEqual(qb4.count(), 2)

        qb5 = QueryBuilder()
        qb5.append(Data, tag='node1')
        qb5.append(Calculation, tag='node2')
        self.assertEqual(qb5.count(), 2)

        qb6 = QueryBuilder()
        qb6.append(Data, tag='node1')
        qb6.append(Data, tag='node2')
        self.assertEqual(qb6.count(), 0)

    @unittest.skipIf(not (is_django()), "Tests only works with Django backend")
    def test_simple_query_django_2(self):
        from aiida.orm.querybuilder import QueryBuilder
        from aiida.orm import Node
        from datetime import datetime
        from aiida.backends.querybuild.dummy_model import (
            DbNode, DbLink, DbAttribute, session
        )

        n0 = DbNode(
            label='hello',
            type='',
            description='', user_id=1,
        )
        n1 = DbNode(
            label='foo',
            type='',
            description='I am FoO', user_id=2,
        )
        n2 = DbNode(
            label='bar',
            type='',
            description='I am BaR', user_id=3,
        )

        DbAttribute(
            key='foo',
            datatype='txt',
            tval='bar',
            dbnode=n0
        )

        l1 = DbLink(input=n0, output=n1, label='random_1', type='')
        l2 = DbLink(input=n1, output=n2, label='random_2', type='')

        session.add_all([n0, n1, n2, l1, l2])


        qb1 = QueryBuilder()
        qb1.append(
            DbNode,
            filters={
                'label': 'hello',
            }
        )
        self.assertEqual(len(list(qb1.all())), 1)

        qh = {
            'path': [
                {
                    'cls': Node,
                    'tag': 'n1'
                },
                {
                    'cls': Node,
                    'tag': 'n2',
                    'output_of': 'n1'
                }
            ],
            'filters': {
                'n1': {
                    'label': {'ilike': '%foO%'},
                },
                'n2': {
                    'label': {'ilike': 'bar%'},
                }
            },
            'project': {
                'n1': ['id', 'uuid', 'ctime', 'label'],
                'n2': ['id', 'description', 'label'],
            }
        }

        qb2 = QueryBuilder(**qh)

        resdict = qb2.dict()
        self.assertEqual(len(resdict), 1)
        resdict = resdict[0]
        self.assertTrue(isinstance(resdict['n1']['ctime'], datetime))
        self.assertEqual(resdict['n2']['label'], 'bar')


        qh = {
            'path': [
                {
                    'cls': Node,
                    'label': 'n1'
                },
                {
                    'cls': Node,
                    'label': 'n2',
                    'output_of': 'n1'
                }
            ],
            'filters': {
                'n1--n2': {'label': {'like': '%_2'}}
            }
        }
        qb = QueryBuilder(**qh)
        self.assertEqual(qb.count(), 1)

        # Test the hashing:
        query1 = qb.get_query()
        qb.add_filter('n2', {'label': 'nonexistentlabel'})
        self.assertEqual(qb.count(), 0)
        query2 = qb.get_query()
        query3 = qb.get_query()

        self.assertTrue(id(query1) != id(query2))
        self.assertTrue(id(query2) == id(query3))

    @unittest.skipIf(not (is_django()), "Tests only works with Django backend")
    def test_operators_eq_lt_gt(self):
        from aiida.orm.querybuilder import QueryBuilder
        from aiida.orm import Node
        
        
        nodes = [Node() for _ in range(8)]


        nodes[0]._set_attr('fa', 1)
        nodes[1]._set_attr('fa', 1.0)
        nodes[2]._set_attr('fa', 1.01)
        nodes[3]._set_attr('fa', 1.02)
        nodes[4]._set_attr('fa', 1.03)
        nodes[5]._set_attr('fa', 1.04)
        nodes[6]._set_attr('fa', 1.05)
        nodes[7]._set_attr('fa', 1.06)

        [n.store() for n in nodes]

        self.assertEqual(QueryBuilder().append(Node, filters={'attributes.fa':{'<':1}}).count(), 0)
        self.assertEqual(QueryBuilder().append(Node, filters={'attributes.fa':{'==':1}}).count(), 2)
        self.assertEqual(QueryBuilder().append(Node, filters={'attributes.fa':{'<':1.02}}).count(), 3)
        self.assertEqual(QueryBuilder().append(Node, filters={'attributes.fa':{'<=':1.02}}).count(), 4)
        self.assertEqual(QueryBuilder().append(Node, filters={'attributes.fa':{'>':1.02}}).count(), 4)
        self.assertEqual(QueryBuilder().append(Node, filters={'attributes.fa':{'>=':1.02}}).count(), 5)

        
=======
            self.assertTrue(issubclass(cls, DbNode))
>>>>>>> 7ce9da92
<|MERGE_RESOLUTION|>--- conflicted
+++ resolved
@@ -90,223 +90,4 @@
         ):
             self.assertEqual(clstype, Data._plugin_type_string)
             self.assertEqual(query_type_string, Data._query_type_string)
-<<<<<<< HEAD
-            self.assertTrue(issubclass(cls, DbNode))
-
-    @unittest.skipIf(not (is_django()), "Tests only works with Django backend")
-    def test_simple_query_django_1(self):
-        """
-        Testing a simple query
-        """
-        from aiida.orm.querybuilder import QueryBuilder
-        from aiida.orm.calculation.job import JobCalculation
-        from aiida.orm import Node, Data, Calculation
-        from datetime import datetime
-        from aiida.common.links import LinkType
-
-        n1 = Data()
-        n1.label = 'node1'
-        n1._set_attr('foo', ['hello', 'goodbye'])
-        n1.store()
-
-        n2 = Calculation()
-        n2.label = 'node2'
-        n2._set_attr('foo', 1)
-        n2.store()
-
-        n3 = Data()
-        n3.label = 'node3'
-        n3._set_attr('foo', 1.0000)  # Stored as fval
-        n3.store()
-
-        n4 = Calculation()
-        n4.label = 'node4'
-        n4._set_attr('foo', 'bar')
-        n4.store()
-
-        n5 = Data()
-        n5.label = 'node5'
-        n5._set_attr('foo', None)
-        n5.store()
-
-        n2.add_link_from(n1, link_type=LinkType.INPUT)
-        n3.add_link_from(n2, link_type=LinkType.CREATE)
-
-        n4.add_link_from(n3, link_type=LinkType.INPUT)
-        n5.add_link_from(n4, link_type=LinkType.CREATE)
-
-        qb1 = QueryBuilder()
-        qb1.append(Node, filters={'attributes.foo': 1.000})
-
-        self.assertEqual(len(qb1.all()), 2)
-
-        qb2 = QueryBuilder()
-        qb2.append(Data)
-        self.assertEqual(qb2.count(), 3)
-
-        qb2 = QueryBuilder()
-        qb2.append(type='data.Data.')
-        self.assertEqual(qb2.count(), 3)
-
-        qb3 = QueryBuilder()
-        qb3.append(Node, project='label', tag='node1')
-        qb3.append(Node, project='label', tag='node2')
-        self.assertEqual(qb3.count(), 4)
-
-        qb4 = QueryBuilder()
-        qb4.append(Calculation, tag='node1')
-        qb4.append(Data, tag='node2')
-        self.assertEqual(qb4.count(), 2)
-
-        qb5 = QueryBuilder()
-        qb5.append(Data, tag='node1')
-        qb5.append(Calculation, tag='node2')
-        self.assertEqual(qb5.count(), 2)
-
-        qb6 = QueryBuilder()
-        qb6.append(Data, tag='node1')
-        qb6.append(Data, tag='node2')
-        self.assertEqual(qb6.count(), 0)
-
-    @unittest.skipIf(not (is_django()), "Tests only works with Django backend")
-    def test_simple_query_django_2(self):
-        from aiida.orm.querybuilder import QueryBuilder
-        from aiida.orm import Node
-        from datetime import datetime
-        from aiida.backends.querybuild.dummy_model import (
-            DbNode, DbLink, DbAttribute, session
-        )
-
-        n0 = DbNode(
-            label='hello',
-            type='',
-            description='', user_id=1,
-        )
-        n1 = DbNode(
-            label='foo',
-            type='',
-            description='I am FoO', user_id=2,
-        )
-        n2 = DbNode(
-            label='bar',
-            type='',
-            description='I am BaR', user_id=3,
-        )
-
-        DbAttribute(
-            key='foo',
-            datatype='txt',
-            tval='bar',
-            dbnode=n0
-        )
-
-        l1 = DbLink(input=n0, output=n1, label='random_1', type='')
-        l2 = DbLink(input=n1, output=n2, label='random_2', type='')
-
-        session.add_all([n0, n1, n2, l1, l2])
-
-
-        qb1 = QueryBuilder()
-        qb1.append(
-            DbNode,
-            filters={
-                'label': 'hello',
-            }
-        )
-        self.assertEqual(len(list(qb1.all())), 1)
-
-        qh = {
-            'path': [
-                {
-                    'cls': Node,
-                    'tag': 'n1'
-                },
-                {
-                    'cls': Node,
-                    'tag': 'n2',
-                    'output_of': 'n1'
-                }
-            ],
-            'filters': {
-                'n1': {
-                    'label': {'ilike': '%foO%'},
-                },
-                'n2': {
-                    'label': {'ilike': 'bar%'},
-                }
-            },
-            'project': {
-                'n1': ['id', 'uuid', 'ctime', 'label'],
-                'n2': ['id', 'description', 'label'],
-            }
-        }
-
-        qb2 = QueryBuilder(**qh)
-
-        resdict = qb2.dict()
-        self.assertEqual(len(resdict), 1)
-        resdict = resdict[0]
-        self.assertTrue(isinstance(resdict['n1']['ctime'], datetime))
-        self.assertEqual(resdict['n2']['label'], 'bar')
-
-
-        qh = {
-            'path': [
-                {
-                    'cls': Node,
-                    'label': 'n1'
-                },
-                {
-                    'cls': Node,
-                    'label': 'n2',
-                    'output_of': 'n1'
-                }
-            ],
-            'filters': {
-                'n1--n2': {'label': {'like': '%_2'}}
-            }
-        }
-        qb = QueryBuilder(**qh)
-        self.assertEqual(qb.count(), 1)
-
-        # Test the hashing:
-        query1 = qb.get_query()
-        qb.add_filter('n2', {'label': 'nonexistentlabel'})
-        self.assertEqual(qb.count(), 0)
-        query2 = qb.get_query()
-        query3 = qb.get_query()
-
-        self.assertTrue(id(query1) != id(query2))
-        self.assertTrue(id(query2) == id(query3))
-
-    @unittest.skipIf(not (is_django()), "Tests only works with Django backend")
-    def test_operators_eq_lt_gt(self):
-        from aiida.orm.querybuilder import QueryBuilder
-        from aiida.orm import Node
-        
-        
-        nodes = [Node() for _ in range(8)]
-
-
-        nodes[0]._set_attr('fa', 1)
-        nodes[1]._set_attr('fa', 1.0)
-        nodes[2]._set_attr('fa', 1.01)
-        nodes[3]._set_attr('fa', 1.02)
-        nodes[4]._set_attr('fa', 1.03)
-        nodes[5]._set_attr('fa', 1.04)
-        nodes[6]._set_attr('fa', 1.05)
-        nodes[7]._set_attr('fa', 1.06)
-
-        [n.store() for n in nodes]
-
-        self.assertEqual(QueryBuilder().append(Node, filters={'attributes.fa':{'<':1}}).count(), 0)
-        self.assertEqual(QueryBuilder().append(Node, filters={'attributes.fa':{'==':1}}).count(), 2)
-        self.assertEqual(QueryBuilder().append(Node, filters={'attributes.fa':{'<':1.02}}).count(), 3)
-        self.assertEqual(QueryBuilder().append(Node, filters={'attributes.fa':{'<=':1.02}}).count(), 4)
-        self.assertEqual(QueryBuilder().append(Node, filters={'attributes.fa':{'>':1.02}}).count(), 4)
-        self.assertEqual(QueryBuilder().append(Node, filters={'attributes.fa':{'>=':1.02}}).count(), 5)
-
-        
-=======
-            self.assertTrue(issubclass(cls, DbNode))
->>>>>>> 7ce9da92
+            self.assertTrue(issubclass(cls, DbNode))