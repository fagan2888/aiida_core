--- conflicted
+++ resolved
@@ -21,13 +21,18 @@
     boolval = True
     intval = 123
     floatval = 4.56
-<<<<<<< HEAD
-    stringval = "aaaa"
-    # A recursive dictionary
-    dictval = {'num': 3, 'something': 'else', 'emptydict': {},
-               'recursive': {'a': 1, 'b': True, 'c': 1.2, 'd': [1, 2, None],
-                             'e': {'z': 'z', 'x': None, 'xx': {}, 'yy': []}}}
-    listval = [1, "s", True, None]
+    stringval = 'aaaa'
+    listval = [1, 's', True, None]
+    dictval = {
+        'num': 3, 'something': 'else', 'emptydict': {},
+        'recursive': {
+            'a': 1, 'b': True, 'c': 1.2, 'd': [1, 2, None],
+            'e': {
+                'z': 'z', 'x': None, 'xx': {}, 'yy': []
+            }
+        }
+    }
+    stateval = 'RUNNING'
     emptydict = {}
     emptylist = []
 
@@ -44,23 +49,7 @@
         self.assertEquals(calculation.is_finished_ok, False)
         self.assertEquals(calculation.is_failed, False)
 
-    def test_updatable_not_copied(self):
-=======
-    stringval = 'aaaa'
-    listval = [1, 's', True, None]
-    dictval = {
-        'num': 3, 'something': 'else', 'emptydict': {},
-        'recursive': {
-            'a': 1, 'b': True, 'c': 1.2, 'd': [1, 2, None],
-            'e': {
-                'z': 'z', 'x': None, 'xx': {}, 'yy': []
-            }
-        }
-    }
-    stateval = 'RUNNING'
-
     def test_calculation_updatable_not_copied(self):
->>>>>>> dbf3de9e
         """
         Check that updatable attributes of Calculation are not copied
         """
