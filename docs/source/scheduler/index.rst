--- conflicted
+++ resolved
@@ -24,11 +24,8 @@
 SLURM
 -----
 
-<<<<<<< HEAD
-=======
 .. note:: The Slurm plugin referenced below is available in the EPFL version.
 
->>>>>>> 9b0eb9de
 The `SLURM`_ scheduler is supported (and it has been tested with version 2.5.4).
 
 All the main features are supported with this scheduler.
@@ -40,12 +37,9 @@
 
 SGE
 ---
-<<<<<<< HEAD
-=======
 
 .. note:: The SGE plugin referenced below is available in the EPFL version.
 
->>>>>>> 9b0eb9de
 The `SGE`_ scheduler (Sun Grid Engine, now called Oracle Grid Engine)
 is supported (and it has been tested with version GE 6.2u3),
 together with some of the main variants/forks.
@@ -58,19 +52,11 @@
 .. _SGE: http://www.oracle.com/us/products/tools/oracle-grid-engine-075549.html
 
 
-<<<<<<< HEAD
-PBS/Torque
-----------
-PBS/Torque is not fully supported yet, even if its support is one of our
-top priorities. For the moment, you can try the PBSPro plugin, that *may*
-also work PBS/Torque (even if there will probably be some small issues).
-=======
 PBS/Torque & Loadleveler
 ------------------------
 PBS/Torque and Loadleveler are not fully supported yet, even if their support is one of our
 top priorities. For the moment, you can try the PBSPro plugin instead of PBS/Torque, that *may*
 also work for PBS/Torque (even if there will probably be some small issues).
->>>>>>> 9b0eb9de
 
 Job resources
 +++++++++++++
